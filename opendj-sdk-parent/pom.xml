--- conflicted
+++ resolved
@@ -21,12 +21,8 @@
   !
   ! CDDL HEADER END
   !
-<<<<<<< HEAD
-  !      Copyright 2011-2015 ForgeRock AS.
-  !      Portions Copyright 2017 Wren Security.
-=======
   !      Copyright 2011-2016 ForgeRock AS.
->>>>>>> f4ba726f
+  !      Portions Copyright 2017-2018 Wren Security.
   !
 -->
 <project xmlns="http://maven.apache.org/POM/4.0.0" xmlns:xsi="http://www.w3.org/2001/XMLSchema-instance" xsi:schemaLocation="http://maven.apache.org/POM/4.0.0 http://maven.apache.org/xsd/maven-4.0.0.xsd">
