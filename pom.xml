<?xml version="1.0" encoding="UTF-8"?>
<!--
  ! CDDL HEADER START
  !
  ! The contents of this file are subject to the terms of the
  ! Common Development and Distribution License, Version 1.0 only
  ! (the "License").  You may not use this file except in compliance
  ! with the License.
  !
  ! You can obtain a copy of the license at legal-notices/CDDLv1_0.txt
  ! or http://forgerock.org/license/CDDLv1.0.html.
  ! See the License for the specific language governing permissions
  ! and limitations under the License.
  !
  ! When distributing Covered Code, include this CDDL HEADER in each
  ! file and include the License file at legal-notices/CDDLv1_0.txt.
  ! If applicable, add the following below this CDDL HEADER, with the
  ! fields enclosed by brackets "[]" replaced with your own identifying
  ! information:
  !      Portions Copyright [yyyy] [name of copyright owner]
  !
  ! CDDL HEADER END
  !
  !      Copyright 2015 ForgeRock AS.
  !      Portions Copyright 2017 Wren Security.
  !
-->
<project xmlns="http://maven.apache.org/POM/4.0.0" xmlns:xsi="http://www.w3.org/2001/XMLSchema-instance" xsi:schemaLocation="http://maven.apache.org/POM/4.0.0 http://maven.apache.org/xsd/maven-4.0.0.xsd">
    <parent>
        <groupId>org.forgerock</groupId>
        <artifactId>forgerock-parent</artifactId>
        <version>2.0.3</version>
    </parent>

    <modelVersion>4.0.0</modelVersion>

    <groupId>org.forgerock.opendj</groupId>
    <artifactId>opendj-sdk-bom</artifactId>
    <version>3.0.1-SNAPSHOT</version>

    <packaging>pom</packaging>

    <name>Wren:DS SDK BOM</name>
    <description>Wren:DS BOM.
        Provides a list of Wren:DS dependencies
        which are known to be compatible with each other.
    </description>
    <inceptionYear>2017</inceptionYear>
    <url>http://wrensecurity.org</url>

    <issueManagement>
        <system>GitHub Issues</system>
        <url>https://github.com/WrenSecurity/WrenDS/issues</url>
    </issueManagement>

    <scm>
<<<<<<< HEAD
        <url>https://github.com/WrenSecurity/WrenDS-SDK</url>
        <connection>scm:git:git://github.com/WrenSecurity/WrenDS-SDK.git</connection>
        <developerConnection>scm:git:git@github.com:WrenSecurity/WrenDS-SDK.git</developerConnection>
=======
        <url>https://stash.forgerock.org/projects/OPENDJ/repos/opendj-sdk/browse</url>
        <connection>scm:git:ssh://git@stash.forgerock.org:7999/opendj/opendj-sdk.git</connection>
        <developerConnection>scm:git:ssh://git@stash.forgerock.org:7999/opendj/opendj-sdk.git</developerConnection>
>>>>>>> f4ba726f
    </scm>

    <licenses>
        <license>
            <name>CDDL-1.0</name>
            <url>http://www.opensource.org/licenses/CDDL-1.0</url>
            <comments>Common Development and Distribution License (CDDL) 1.0.
                This license applies to Wren:DS source code as indicated in the
                source files.
            </comments>
            <distribution>repo</distribution>
        </license>
    </licenses>

    <repositories>
        <!-- Needed to retrieve parent POM -->
        <repository>
            <id>wrensecurity-releases</id>
            <name>Wren Security Release Repository</name>
            <url>https://wrensecurity.jfrog.io/wrensecurity/releases</url>

            <snapshots>
                <enabled>false</enabled>
            </snapshots>

            <releases>
                <enabled>true</enabled>
            </releases>
        </repository>

        <repository>
            <id>jvnet-nexus-snapshots</id>
            <url>https://maven.java.net/content/repositories/snapshots</url>
            <releases>
                <enabled>false</enabled>
            </releases>
            <snapshots>
                <enabled>true</enabled>
            </snapshots>
        </repository>
    </repositories>

    <distributionManagement>
        <snapshotRepository>
            <id>wrensecurity-snapshots</id>
            <name>Wren Security Snapshot Repository</name>
            <url>${forgerockDistMgmtSnapshotsUrl}</url>
        </snapshotRepository>

        <repository>
            <id>wrensecurity-releases</id>
            <name>Wren Security Release Repository</name>
            <url>${forgerockDistMgmtReleasesUrl}</url>
        </repository>
    </distributionManagement>

    <modules>
        <module>opendj-sdk-parent</module>
    </modules>

    <properties>
<<<<<<< HEAD
        <opendj.sdk.version>3.0.0</opendj.sdk.version>
        <i18n-framework.version>1.4.3</i18n-framework.version>
=======
        <site.distribution.url>
            scp://community.internal.forgerock.com/var/www/vhosts/opendj.forgerock.org/httpdocs
        </site.distribution.url>

        <opendj.sdk.version>3.0.1-SNAPSHOT</opendj.sdk.version>
        <i18n-framework.version>1.4.2</i18n-framework.version>
>>>>>>> f4ba726f
    </properties>

    <dependencyManagement>
        <dependencies>
            <!-- Wren Security BOM -->
            <dependency>
                <groupId>org.forgerock.commons</groupId>
                <artifactId>forgerock-bom</artifactId>
                <version>4.1.1</version>
                <scope>import</scope>
                <type>pom</type>
            </dependency>

            <!-- I18N framework -->
            <dependency>
                <groupId>org.forgerock.commons</groupId>
                <artifactId>i18n-core</artifactId>
                <version>${i18n-framework.version}</version>
            </dependency>

            <dependency>
                <groupId>org.forgerock.commons</groupId>
                <artifactId>i18n-slf4j</artifactId>
                <version>${i18n-framework.version}</version>
            </dependency>


            <!-- Wren:DS SDK -->
            <dependency>
                <groupId>org.forgerock.opendj</groupId>
                <artifactId>opendj-core</artifactId>
                <version>${opendj.sdk.version}</version>
            </dependency>

            <dependency>
                <groupId>org.forgerock.opendj</groupId>
                <artifactId>opendj-cli</artifactId>
                <version>${opendj.sdk.version}</version>
            </dependency>

            <dependency>
                <groupId>org.forgerock.opendj</groupId>
                <artifactId>opendj-grizzly</artifactId>
                <version>${opendj.sdk.version}</version>
            </dependency>

            <dependency>
                <groupId>org.forgerock.opendj</groupId>
                <artifactId>opendj-rest2ldap</artifactId>
                <version>${opendj.sdk.version}</version>
            </dependency>
        </dependencies>
    </dependencyManagement>

    <reporting>
        <plugins>
            <plugin>
                <groupId>org.apache.maven.plugins</groupId>
                <artifactId>maven-project-info-reports-plugin</artifactId>
                <version>2.4</version>
                <reportSets>
                    <reportSet>
                        <reports>
                            <report>index</report>
                            <report>mailing-list</report>
                            <report>issue-tracking</report>
                            <report>license</report>
                            <report>scm</report>
                            <report>cim</report>
                            <report>distribution-management</report>
                        </reports>
                    </reportSet>
                </reportSets>
            </plugin>
        </plugins>
    </reporting>
</project><|MERGE_RESOLUTION|>--- conflicted
+++ resolved
@@ -22,7 +22,7 @@
   ! CDDL HEADER END
   !
   !      Copyright 2015 ForgeRock AS.
-  !      Portions Copyright 2017 Wren Security.
+  !      Portions Copyright 2017-2018 Wren Security.
   !
 -->
 <project xmlns="http://maven.apache.org/POM/4.0.0" xmlns:xsi="http://www.w3.org/2001/XMLSchema-instance" xsi:schemaLocation="http://maven.apache.org/POM/4.0.0 http://maven.apache.org/xsd/maven-4.0.0.xsd">
@@ -54,15 +54,9 @@
     </issueManagement>
 
     <scm>
-<<<<<<< HEAD
         <url>https://github.com/WrenSecurity/WrenDS-SDK</url>
         <connection>scm:git:git://github.com/WrenSecurity/WrenDS-SDK.git</connection>
         <developerConnection>scm:git:git@github.com:WrenSecurity/WrenDS-SDK.git</developerConnection>
-=======
-        <url>https://stash.forgerock.org/projects/OPENDJ/repos/opendj-sdk/browse</url>
-        <connection>scm:git:ssh://git@stash.forgerock.org:7999/opendj/opendj-sdk.git</connection>
-        <developerConnection>scm:git:ssh://git@stash.forgerock.org:7999/opendj/opendj-sdk.git</developerConnection>
->>>>>>> f4ba726f
     </scm>
 
     <licenses>
@@ -124,17 +118,8 @@
     </modules>
 
     <properties>
-<<<<<<< HEAD
-        <opendj.sdk.version>3.0.0</opendj.sdk.version>
+        <opendj.sdk.version>3.0.1-SNAPSHOT</opendj.sdk.version>
         <i18n-framework.version>1.4.3</i18n-framework.version>
-=======
-        <site.distribution.url>
-            scp://community.internal.forgerock.com/var/www/vhosts/opendj.forgerock.org/httpdocs
-        </site.distribution.url>
-
-        <opendj.sdk.version>3.0.1-SNAPSHOT</opendj.sdk.version>
-        <i18n-framework.version>1.4.2</i18n-framework.version>
->>>>>>> f4ba726f
     </properties>
 
     <dependencyManagement>
