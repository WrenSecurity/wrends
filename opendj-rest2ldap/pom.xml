--- conflicted
+++ resolved
@@ -12,12 +12,8 @@
   ! Header, with the fields enclosed by brackets [] replaced by your own identifying
   ! information: "Portions Copyright [year] [name of copyright owner]".
   !
-<<<<<<< HEAD
-  ! Copyright 2012-2015 ForgeRock AS.
-  ! Portions Copyright 2017 Wren Security.
-=======
   ! Copyright 2012-2016 ForgeRock AS.
->>>>>>> f4ba726f
+  ! Portions Copyright 2017-2018 Wren Security.
   !
 -->
 <project xmlns="http://maven.apache.org/POM/4.0.0" xmlns:xsi="http://www.w3.org/2001/XMLSchema-instance" xsi:schemaLocation="http://maven.apache.org/POM/4.0.0 http://maven.apache.org/xsd/maven-4.0.0.xsd">
